--- conflicted
+++ resolved
@@ -10,16 +10,9 @@
   pre-commit:
     runs-on: ubuntu-latest
     steps:
-<<<<<<< HEAD
-    - uses: actions/checkout@v3
+    - uses: actions/checkout@v4
     - uses: actions/setup-python@v5
-    - uses: julia-actions/setup-julia@v1
-    - uses: julia-actions/cache@v1
-=======
-    - uses: actions/checkout@v4
-    - uses: actions/setup-python@v3
     - uses: julia-actions/setup-julia@v2
     - uses: julia-actions/cache@v2
->>>>>>> a750fe9c
     - run: julia -e 'using Pkg; Pkg.add("JuliaFormatter")'
     - uses: ./.github/actions/pre-commit